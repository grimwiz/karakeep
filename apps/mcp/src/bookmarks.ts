import type { McpServer } from "@modelcontextprotocol/sdk/server/mcp.js";
import { CallToolResult } from "@modelcontextprotocol/sdk/types";
import { z } from "zod";

import { karakeepClient, turndownService } from "./shared";
import {
  BookmarkSummary,
  compactBookmark,
  extractApiError,
  formatBookmarkSearchResult,
  ServiceError,
  toBookmarkSummary,
  toMcpToolError,
} from "./utils";

export const SearchBookmarksInputSchema = z
  .object({
    query: z.string(),
    limit: z.number().int().positive().max(100).optional().default(10),
<<<<<<< HEAD
    nextCursor: z.string().nullable().optional(),
    cursor: z.string().nullable().optional(),
=======
    nextCursor: z.string().optional(),
    cursor: z.string().optional(),
>>>>>>> 03ff3feb
  })
  .refine((value) => !(value.nextCursor && value.cursor), {
    message: "Provide either nextCursor or cursor, not both.",
    path: ["cursor"],
  });

export type SearchBookmarksInput = z.infer<typeof SearchBookmarksInputSchema>;

export interface SearchBookmarksResult {
  bookmarks: BookmarkSummary[];
  items: BookmarkSummary[];
<<<<<<< HEAD
  results: BookmarkSummary[];
  nextCursor: string | null;
  cursor: string | null;
  hasMore: boolean;
  data: {
    items: BookmarkSummary[];
    nextCursor: string | null;
    cursor: string | null;
    hasMore: boolean;
  };
=======
  nextCursor: string | null;
  cursor: string | null;
>>>>>>> 03ff3feb
  text: string;
}

export const GetBookmarkInputSchema = z.object({
  bookmarkId: z.string(),
});

export type GetBookmarkInput = z.infer<typeof GetBookmarkInputSchema>;

export const CreateBookmarkInputSchema = z.object({
  type: z.enum(["link", "text"]),
  title: z.string().optional(),
  content: z.string(),
});

export type CreateBookmarkInput = z.infer<typeof CreateBookmarkInputSchema>;

export const GetBookmarkContentInputSchema = z.object({
  bookmarkId: z.string(),
});

export type GetBookmarkContentInput = z.infer<
  typeof GetBookmarkContentInputSchema
>;

export interface BookmarkContentResult {
  format: "markdown";
  content: string;
}

export async function searchBookmarks(
  input: SearchBookmarksInput,
): Promise<SearchBookmarksResult> {
  const cursor = input.nextCursor ?? input.cursor;
  const res = await karakeepClient.GET("/bookmarks/search", {
    params: {
      query: {
        q: input.query,
        limit: input.limit,
        includeContent: false,
        cursor: cursor ?? undefined,
      },
    },
  });

  if (!res.data) {
    const apiError = extractApiError(res);
    throw new ServiceError(apiError?.message ?? "Failed to search bookmarks", {
      code: apiError?.code,
      details: apiError?.raw ?? res,
      status: 400,
    });
  }

  const bookmarks = res.data.bookmarks.map(toBookmarkSummary);
  const nextCursor = res.data.nextCursor ?? null;
<<<<<<< HEAD
  const hasMore = nextCursor !== null;
  const paginatedData = {
    items: bookmarks,
    nextCursor,
    cursor: nextCursor,
    hasMore,
  } as const;
=======
>>>>>>> 03ff3feb

  return {
    bookmarks,
    items: bookmarks,
<<<<<<< HEAD
    results: bookmarks,
    nextCursor,
    cursor: nextCursor,
    hasMore,
    data: paginatedData,
=======
    nextCursor,
    cursor: nextCursor,
>>>>>>> 03ff3feb
    text: formatBookmarkSearchResult(bookmarks, nextCursor, input.query),
  };
}

export async function getBookmark(
  input: GetBookmarkInput,
): Promise<BookmarkSummary> {
  const res = await karakeepClient.GET(`/bookmarks/{bookmarkId}`, {
    params: {
      path: { bookmarkId: input.bookmarkId },
      query: { includeContent: false },
    },
  });

  if (!res.data) {
    const apiError = extractApiError(res);
    throw new ServiceError(apiError?.message ?? "Failed to load bookmark", {
      code: apiError?.code,
      details: apiError?.raw ?? res,
      status: 404,
    });
  }

  return toBookmarkSummary(res.data);
}

export async function createBookmark(
  input: CreateBookmarkInput,
): Promise<BookmarkSummary> {
  const res = await karakeepClient.POST(`/bookmarks`, {
    body:
      input.type === "link"
        ? {
            type: "link",
            url: input.content,
            title: input.title,
          }
        : {
            type: "text",
            text: input.content,
            title: input.title,
          },
  });

  if (!res.data) {
    const apiError = extractApiError(res);
    throw new ServiceError(apiError?.message ?? "Failed to create bookmark", {
      code: apiError?.code,
      details: apiError?.raw ?? res,
      status: 400,
    });
  }

  return toBookmarkSummary(res.data);
}

export async function getBookmarkContent(
  input: GetBookmarkContentInput,
): Promise<BookmarkContentResult> {
  const res = await karakeepClient.GET(`/bookmarks/{bookmarkId}`, {
    params: {
      path: { bookmarkId: input.bookmarkId },
      query: { includeContent: true },
    },
  });

  if (!res.data) {
    const apiError = extractApiError(res);
    throw new ServiceError(
      apiError?.message ?? "Failed to load bookmark content",
      {
        code: apiError?.code,
        details: apiError?.raw ?? res,
        status: 404,
      },
    );
  }

  let content = "";
  if (res.data.content.type === "link") {
    content = res.data.content.htmlContent
      ? turndownService.turndown(res.data.content.htmlContent)
      : "";
  } else if (res.data.content.type === "text") {
    content = res.data.content.text;
  } else if (res.data.content.type === "asset") {
    content = res.data.content.content ?? "";
  }

  return {
    format: "markdown",
    content,
  };
}

export function registerBookmarkTools(server: McpServer) {
  server.tool(
    "search-bookmarks",
    `Search for bookmarks matching a specific a query.
`,
    {
      query: z.string().describe(`
    By default, this will do a full-text search, but you can also use qualifiers to filter the results.
You can search bookmarks using specific qualifiers. is:fav finds favorited bookmarks,
is:archived searches archived bookmarks, is:tagged finds those with tags,
is:inlist finds those in lists, and is:link, is:text, and is:media filter by bookmark type.
url:<value> searches for URL substrings, #<tag> searches for bookmarks with a specific tag,
list:<name> searches for bookmarks in a specific list given its name (without the icon),
after:<date> finds bookmarks created on or after a date (YYYY-MM-DD), and before:<date> finds bookmarks created on or before a date (YYYY-MM-DD).
If you need to pass names with spaces, you can quote them with double quotes. If you want to negate a qualifier, prefix it with a minus sign.
## Examples:

### Find favorited bookmarks from 2023 that are tagged "important"
is:fav after:2023-01-01 before:2023-12-31 #important

### Find archived bookmarks that are either in "reading" list or tagged "work"
is:archived and (list:reading or #work)

### Combine text search with qualifiers
machine learning is:fav`),
      limit: z
        .number()
        .optional()
        .describe(`The number of results to return in a single query.`)
        .default(10),
      nextCursor: z
        .string()
        .nullish()
        .describe(
          `The next cursor to use for pagination. The value for this is returned from a previous call to this tool.`,
        ),
      cursor: z
        .string()
        .nullish()
        .describe(
          `An alias for nextCursor that can be supplied by clients expecting a generic cursor field.`,
        ),
    },
    async ({ query, limit, nextCursor, cursor }): Promise<CallToolResult> => {
      try {
        const result = await searchBookmarks({
          query,
          limit,
          nextCursor: nextCursor ?? undefined,
          cursor: cursor ?? undefined,
        });
        return {
          content: [
            {
              type: "text",
              text: result.text,
            },
            {
              type: "text",
              text: `JSON pagination data:\n\n\`\`\`json\n${JSON.stringify(result.data, null, 2)}\n\`\`\``,
            },
          ],
          structuredContent: {
            result: result.data,
            bookmarks: result.bookmarks,
            items: result.items,
<<<<<<< HEAD
            results: result.results,
            nextCursor: result.nextCursor,
            cursor: result.cursor,
            hasMore: result.hasMore,
            data: result.data,
=======
            nextCursor: result.nextCursor,
            cursor: result.cursor,
>>>>>>> 03ff3feb
          },
        };
      } catch (error) {
        return toMcpToolError(error);
      }
    },
  );

  server.tool(
    "get-bookmark",
    `Get a bookmark by id.`,
    {
      bookmarkId: z.string().describe(`The bookmarkId to get.`),
    },
    async ({ bookmarkId }): Promise<CallToolResult> => {
      try {
        const summary = await getBookmark({ bookmarkId });
        return {
          content: [
            {
              type: "text",
              text: compactBookmark(summary),
            },
          ],
          structuredContent: {
            bookmark: summary,
          },
        };
      } catch (error) {
        return toMcpToolError(error);
      }
    },
  );

  server.tool(
    "create-bookmark",
    `Create a link bookmark or a text bookmark`,
    {
      type: z
        .enum(["link", "text"])
        .describe(`The type of bookmark to create.`),
      title: z.string().optional().describe(`The title of the bookmark`),
      content: z
        .string()
        .describe(
          "If type is text, the text to be bookmarked. If the type is link, then it's the URL to be bookmarked.",
        ),
    },
    async ({ title, type, content }): Promise<CallToolResult> => {
      try {
        const summary = await createBookmark({
          title,
          type,
          content,
        });
        return {
          content: [
            {
              type: "text",
              text: compactBookmark(summary),
            },
          ],
          structuredContent: {
            bookmark: summary,
          },
        };
      } catch (error) {
        return toMcpToolError(error);
      }
    },
  );

  server.tool(
    "get-bookmark-content",
    `Get the content of the bookmark in markdown`,
    {
      bookmarkId: z.string().describe(`The bookmarkId to get content for.`),
    },
    async ({ bookmarkId }): Promise<CallToolResult> => {
      try {
        const result = await getBookmarkContent({ bookmarkId });
        return {
          content: [
            {
              type: "text",
              text: result.content,
            },
          ],
          structuredContent: {
            bookmarkId,
            content: result,
          },
        };
      } catch (error) {
        return toMcpToolError(error);
      }
    },
  );
}<|MERGE_RESOLUTION|>--- conflicted
+++ resolved
@@ -17,13 +17,9 @@
   .object({
     query: z.string(),
     limit: z.number().int().positive().max(100).optional().default(10),
-<<<<<<< HEAD
     nextCursor: z.string().nullable().optional(),
     cursor: z.string().nullable().optional(),
-=======
-    nextCursor: z.string().optional(),
-    cursor: z.string().optional(),
->>>>>>> 03ff3feb
+
   })
   .refine((value) => !(value.nextCursor && value.cursor), {
     message: "Provide either nextCursor or cursor, not both.",
@@ -35,7 +31,6 @@
 export interface SearchBookmarksResult {
   bookmarks: BookmarkSummary[];
   items: BookmarkSummary[];
-<<<<<<< HEAD
   results: BookmarkSummary[];
   nextCursor: string | null;
   cursor: string | null;
@@ -46,10 +41,6 @@
     cursor: string | null;
     hasMore: boolean;
   };
-=======
-  nextCursor: string | null;
-  cursor: string | null;
->>>>>>> 03ff3feb
   text: string;
 }
 
@@ -106,7 +97,6 @@
 
   const bookmarks = res.data.bookmarks.map(toBookmarkSummary);
   const nextCursor = res.data.nextCursor ?? null;
-<<<<<<< HEAD
   const hasMore = nextCursor !== null;
   const paginatedData = {
     items: bookmarks,
@@ -114,22 +104,15 @@
     cursor: nextCursor,
     hasMore,
   } as const;
-=======
->>>>>>> 03ff3feb
 
   return {
     bookmarks,
     items: bookmarks,
-<<<<<<< HEAD
     results: bookmarks,
     nextCursor,
     cursor: nextCursor,
     hasMore,
     data: paginatedData,
-=======
-    nextCursor,
-    cursor: nextCursor,
->>>>>>> 03ff3feb
     text: formatBookmarkSearchResult(bookmarks, nextCursor, input.query),
   };
 }
@@ -291,16 +274,11 @@
             result: result.data,
             bookmarks: result.bookmarks,
             items: result.items,
-<<<<<<< HEAD
             results: result.results,
             nextCursor: result.nextCursor,
             cursor: result.cursor,
             hasMore: result.hasMore,
             data: result.data,
-=======
-            nextCursor: result.nextCursor,
-            cursor: result.cursor,
->>>>>>> 03ff3feb
           },
         };
       } catch (error) {
