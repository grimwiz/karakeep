--- conflicted
+++ resolved
@@ -57,17 +57,11 @@
 
 The repository includes a multi-stage Dockerfile under
 `apps/mcp/docker/Dockerfile` that builds the MCP server directly from the
-<<<<<<< HEAD
 workspace. The Dockerfile provides placeholder values for `KARAKEEP_API_ADDR`
 and `KARAKEEP_API_KEY`, and you can override them by passing `-e` flags to
 `docker run`. Follow the [Docker README](./docker/README.md) for commands that
 build the image and run it in OpenAPI or stdio mode.
-=======
-workspace. The Dockerfile sets `KARAKEEP_API_ADDR` and `KARAKEEP_API_KEY` during
-the build so the resulting image is ready to exercise the tools. Follow the
-[Docker README](./docker/README.md) for commands that build the image and run it
-in OpenAPI or stdio mode.
->>>>>>> 22088059
+
 
 ## Running as an HTTP server
 
